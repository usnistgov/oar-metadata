--- conflicted
+++ resolved
@@ -1,12 +1,7 @@
 {
     "$schema": "http://json-schema.org/draft-04/schema#",
-<<<<<<< HEAD
-    "$extensionSchemas": ["https://www.nist.gov/od/dm/enhanced-json-schema/v0.1#"],
-    "id": "https://data.nist.gov/od/dm/nerdm-schema/v0.6#",
-=======
     "$extensionSchemas": ["https://data.nist.gov/od/dm/enhanced-json-schema/v0.1#"],
     "id": "https://data.nist.gov/od/dm/nerdm-schema/v0.7#",
->>>>>>> 5c6ff8cb
     "rev": "wd1",
     "title": "The JSON Schema for the NIST Extended Resource Data model (NERDm)",
     "description": "A JSON Schema specfying the core NERDm classes",
@@ -104,21 +99,6 @@
                         "At NIST, this is the date when this resource was issued under its EDI ID and/or DOI",
                         "At NIST, this value does not change when new data is added to the resource"
                     ],
-<<<<<<< HEAD
-                    "$ref": "#/definitions/FlexibleDate",
-                    "asOntology": {
-                        "@context": "profile-schema-onto.json",
-                        "prefLabel": "Release Date",
-                        "referenceProperty": "dc:issued",
-                        "range": "xsd:date"
-                    }
-                },
-
-                "firstIssued": {
-                    "title": "Initial Release Date",
-                    "description": "Date of the first formal issuance of the resource",
-=======
->>>>>>> 5c6ff8cb
                     "$ref": "#/definitions/FlexibleDate",
                     "asOntology": {
                         "@context": "profile-schema-onto.json",
@@ -374,11 +354,7 @@
                     "title": "Collections",
                     "description": "The collections that this dataset formally belongs to",
                     "notes": [
-<<<<<<< HEAD
-                        "This property indicates relation of different resources"
-=======
                         "This property indicates a type of relationship between this and other resources"
->>>>>>> 5c6ff8cb
                     ],
                     "type": "array",
                     "items": { "$ref": "#/definitions/ResourceReference" },
