--- conflicted
+++ resolved
@@ -852,11 +852,7 @@
         },
 
         "Topic": {
-<<<<<<< HEAD
-            "description": "a container for identified concept terms or proper things used to describe a resource's subject matter",
-=======
             "description": "a container for an identified concept term or proper thing used to describe a resource's subject matter",
->>>>>>> c13788b1
             "notes": [
                 "A concept term refers to a subject or keyword term, like 'magnetism' while a proper thing is a particular instance of a concept that has a name, like the planet 'Saturn' or the person called 'Abraham Lincoln'",
                 "The meaning of concept is that given by the OWL ontology (owl:Concept); the meaning of thing is that given by the SKOS ontology (skos:Thing).  See also the FOAF ontology."
