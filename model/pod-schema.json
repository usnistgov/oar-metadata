{
    "$schema": "http://json-schema.org/draft-04/schema#",
<<<<<<< HEAD
    "$extensionSchemas": ["https://www.nist.gov/od/dm/enhanced-json-schema/v0.1#"],
=======
    "$extensionSchemas": ["https://data.nist.gov/od/dm/enhanced-json-schema/v0.1#"],
>>>>>>> 5c6ff8cb
    "id": "https://data.nist.gov/od/dm/pod-schema/v1.1#",
    "title": "US Project Open Data Schema as Extended JSON Schema",
    "description": "This JSON Schema expresses the POD schema (v1.1) so that instances can be validated via a JSON Schema validater",
    "definitions": {
        "PODonlyContext": {
            "description": "a reference to the official POD jsonld file",
            "type": "string",
            "format": "uri",
            "enum": [ "https://project-open-data.cio.gov/v1.1/schema/catalog.json" ]
        },
        "URLContext": {
            "description": "a reference to an arbitrary jsonld file",
            "type": "string",
            "format": "uri"
        },
        "PODContext": {
            "description": "compliant content for the @context property in a POD JSON-LD document",
            "notes": [
                "This definition requires that the official POD context file be given first, followed by any applicable extension context files"
            ],
            "oneOf": [
                {
                    "description": "a reference to the official POD jsonld file",
                    "$ref": "#/definitions/PODonlyContext"
                },
                {
                    "description": "an array the gives both the standard POD context plus additional extension contexts",
                    "type": "array",
                    "items": [
                        { "$ref": "#/definitions/PODonlyContext" }
                    ],
                    "additionalItems": {
                        "oneOf": [
                            { "$ref": "#/definitions/URLContext" },
                            { "type": "object" }
                        ]
                    }
                }
            ]
        },

        "Dataset": {
            "description": "",
            "properties": {
                "title": {
                    "title": "Title",
                    "description": "Human-readable name of the asset",
                    "notes": [
                        "Value should be in plain English and include sufficient detail to facilitate search and discovery",
                        "Acronyms should be avoided"
                    ],
                    "type": "string",
                    "asOntology": {
                        "@context": "profile-schema-onto.json",
                        "prefLabel": "Title",
                        "referenceProperty": "dc:title"
                    }
                },

                "description": {
                    "title": "Description",                    
                    "description": "Human-readable description (e.g., an abstract) with sufficient detail to enable a user to quickly understand whether the asset is of interest.",
                    "notes": [
                        "This should be human-readable and understandable to an average person."
                    ],
                    "type": "string",
                    "minLength": 1,
                    "asOntology": {
                        "@context": "profile-schema-onto.json",
                        "prefLabel": "Description",
                        "referenceProperty": "dc:description"
                    }
                },

                "keyword": {
                    "title": "Tags",
                    "description": "Tags (or keywords) help users discover your dataset; please include terms that would be used by technical and non-technical users.",
                    "notes": [
                        "Surround each keyword with quotes. Separate keywords with commas. Avoid duplicate keywords in the same record."
                    ],
                    "type": "array",
                    "minItems": 1,
                    "items": { "type": "string", "minLength": 1 },
                    "asOntology": {
                        "@context": "profile-schema-onto.json",
                        "prefLabel": "Tags",
                        "referenceProperty": "dcat:keyword"
                    }
                },

                "modified": {
                    "description": "Most recent date on which the dataset was changed, updated or modified.",
                    "notes": [
                        "Dates should be ISO 8601 of highest resolution. In other words, as much of YYYY-MM-DDThh:mm:ss.sTZD as is relevant to this dataset. If there is a need to reflect that the dataset is continually updated, ISO 8601 formatting can account for this with repeating intervals. For instance, R/P1D for daily, R/P2W for every two weeks, and R/PT5M for every five minutes."
                    ],
                    "$ref": "#/definitions/ISO8601DateRange",
                    "asOntology": {
                        "@context": "profile-schema-onto.json",
                        "prefLabel": "Last Update",
                        "referenceProperty": "dc:modified"
                    }
                },

                "publisher": {
                    "description": "The publishing entity and optionally their parent organization(s).",
                    "notes": [
                        "This is a container for a publisher object which groups together the fields: name and subOrganization. The subOrganization field can also contain a publisher object which allows one to describe an organization's hierarchy. Where greater specificity is desired, include as many levels of publisher as is useful, in ascending order, using the below format."
                    ],
                    "$ref": "#/definitions/Organization",
                    "asOntology": {
                        "@context": "profile-schema-onto.json",
                        "prefLabel": "Publisher",
                        "referenceProperty": "dc:publisher"
                    }
                },

                "contactPoint": {
                    "description": "Contact person's name and email for the asset",
                    "notes": [
                        "This is a container for two fields that together make up the contact information for the dataset. contactPoint should always contain both the person's appropriately formatted full name (fn) and email (hasEmail)."
                    ],
                    "$ref": "#/definitions/ContactPoint",
                    "asOntology": {
                        "@context": "profile-schema-onto.json",
                        "prefLabel": "Contact Name and Email",
                        "referenceProperty": "dcat:contactPoint"
                    }
                },
                
                "identifier": {
                    "description": "A unique identifier for the dataset or API as maintained within an Agency catalog or database",
                    "notes": [
                        "This field allows third parties to maintain a consistent record for datasets even if title or URLs are updated. Agencies may integrate an existing system for maintaining unique identifiers. Each identifier must be unique across the agency's catalog and remain fixed. It is highly recommended that a URI (preferably an HTTP URL) be used to provide a globally unique identifier. Identifier URLs should be designed and maintained to persist indefinitely regardless of whether the URL of the resource itself changes."
                    ],
                    "type": "string",
                    "minLength": 1,
                    "asOntology": {
                        "@context": "profile-schema-onto.json",
                        "prefLabel": "Unique Identifier",
                        "referenceProperty": "dc:identifier"
                    }
                },

                "accessLevel": {
                    "title": "Public Access Level",
                    "description": "The degree to which this dataset could be made publicly-available, regardless of whether it has been made available",
                    "notes": [
                    ],
                    "type": "string",
                    "enum": [ "public", "restricted public", "non-public" ],
                    "valueDocumentation": {
                        "public": {
                            "description": "Data asset is or could be made publicly available to all without restrictions"
                        },
                        "restricted public": {
                            "description": "Data asset is available under certain use restrictions"
                        },
                        "non-public": {
                            "description": "Data asset is not available to members of the public"
                        }
                    },
                    "asOntology": {
                        "@context": "profile-schema-onto.json",
                        "prefLabel": "Public Access Level",
                        "referenceProperty": "pod:accessLevel"
                    }
                },

                "bureauCode": {
                    "title": "Bureau Code",
                    "description": "an identifier provided by the OMB Circular A-11, Appendix C that identifies the originating federal agency",
                    "notes": [
                        "OMB Circular A-11, Appendix C is available via http://www.whitehouse.gov/sites/default/files/omb/assets/a11_current_year/app_c.pdf",
                        "A machine-readable listing of the defined codes is available via https://project-open-data.cio.gov/data/omb_bureau_codes.csv",
                        "Codes have the format of 015:01"
                    ],
                    "type": "array",
                    "items": {
                        "type": "string",
                        "pattern": "^[0-9]{3}:[0-9]{2}$"
                    },
                    "uniqueItems": true,
                    "asOntology": {
                        "@context": "profile-schema-onto.json",
                        "prefLabel": "Bureau Code",
                        "referenceProperty": "pod:bureauCode"
                    }
                },

                "programCode": {
                    "title": "Program Code",
                    "description": "an identifier provided by the Federal Program Inventory that identifies the primary program related to this data asset",
                    "notes": [
                        "A machine-readable listing of the defined codes is available via https://www.performance.gov/sites/default/files/files/FederalProgramInventory_FY13_MachineReadable_091613.xls",
                        "Codes have the format of 015:001"
                    ],
                    "type": "array",
                    "items": {
                        "type": "string",
                        "pattern": "^[0-9]{3}:[0-9]{3}$"
                    },
                    "uniqueItems": true,
                    "asOntology": {
                        "@context": "profile-schema-onto.json",
                        "prefLabel": "Program Code",
                        "referenceProperty": "pod:programCode"
                    }
                },

                "license": {
                    "title": "License",
                    "description": "A pointer to the license or non-license (i.e. Public Domain) statement with which the dataset or API has been published",
                    "notes": [
                        "See Open Licenses (https://project-open-data.cio.gov/open-licenses/) for more information."
                    ],
                    "anyOf": [
                        {
                            "type": "string",
                            "format": "uri"
                        },
                        {
                            "type": "null"
                        }
                    ],
                    "asOntology": {
                        "@context": "profile-schema-onto.json",
                        "prefLabel": "License",
                        "referenceProperty": "dc:license"
                    }
                },

                "rights": { 
                    "title": "Rights",
                    "description": "information regarding access or restrictions based on privacy, security, or other policies",
                    "notes": [
                        "This should also provide an explanation for the selected \"accessLevel\" including instructions for how to access a restricted file, if applicable, or explanation for why a \"non-public\" or \"restricted public\" data assetis not \"public,\" if applicable.",
                        "Text must be 255 or fewer characters."
                    ],
                    "anyOf": [
                        {
                            "type": "string",
                            "minLength": 1,
                            "maxLength": 255
                        },
                        {
                            "type": "null"
                        }
                    ],
                    "asOntology": {
                        "@context": "profile-schema-onto.json",
                        "prefLabel": "Rights",
                        "referenceProperty": "dc:rights"
                    }
                },

                "spatial": {
                    "title": "Spatial",
                    "description": "The range of spatial applicability of a dataset.",
                    "notes": [
                        "This could include a spatial region like a bounding box or a named place."
                    ],
                    "anyOf": [
                        {
                            "type": "string",
                            "minLength": 1
                        },
                        {
                            "type": "null"
                        }
                    ],
                    "asOntology": {
                        "@context": "profile-schema-onto.json",
                        "prefLabel": "Spatial",
                        "referenceProperty": "dc:spatial"
                    }
                },

                "temporal": {
                    "title": "Temporal",
                    "description": "The range of temporal applicability of a dataset (i.e., a start and end date of applicability for the data).",
                    "anyOf": [
                        {
                            "type": "string",
                            "pattern": "^([\\+-]?\\d{4}(?!\\d{2}\\b))((-?)((0[1-9]|1[0-2])(\\3([12]\\d|0[1-9]|3[01]))?|W([0-4]\\d|5[0-2])(-?[1-7])?|(00[1-9]|0[1-9]\\d|[12]\\d{2}|3([0-5]\\d|6[1-6])))([T\\s]((([01]\\d|2[0-3])((:?)[0-5]\\d)?|24\\:?00)([\\.,]\\d+(?!:))?)?(\\17[0-5]\\d([\\.,]\\d+)?)?([zZ]|([\\+-])([01]\\d|2[0-3]):?([0-5]\\d)?)?)?)?(\\/)([\\+-]?\\d{4}(?!\\d{2}\\b))((-?)((0[1-9]|1[0-2])(\\3([12]\\d|0[1-9]|3[01]))?|W([0-4]\\d|5[0-2])(-?[1-7])?|(00[1-9]|0[1-9]\\d|[12]\\d{2}|3([0-5]\\d|6[1-6])))([T\\s]((([01]\\d|2[0-3])((:?)[0-5]\\d)?|24\\:?00)([\\.,]\\d+(?!:))?)?(\\17[0-5]\\d([\\.,]\\d+)?)?([zZ]|([\\+-])([01]\\d|2[0-3]):?([0-5]\\d)?)?)?)?$"
                        },
                        {
                            "type": "string",
                            "pattern": "^(R\\d*\\/)?([\\+-]?\\d{4}(?!\\d{2}\\b))((-?)((0[1-9]|1[0-2])(\\4([12]\\d|0[1-9]|3[01]))?|W([0-4]\\d|5[0-2])(-?[1-7])?|(00[1-9]|0[1-9]\\d|[12]\\d{2}|3([0-5]\\d|6[1-6])))([T\\s]((([01]\\d|2[0-3])((:?)[0-5]\\d)?|24\\:?00)([\\.,]\\d+(?!:))?)?(\\18[0-5]\\d([\\.,]\\d+)?)?([zZ]|([\\+-])([01]\\d|2[0-3]):?([0-5]\\d)?)?)?)?(\\/)P(?:\\d+(?:\\.\\d+)?Y)?(?:\\d+(?:\\.\\d+)?M)?(?:\\d+(?:\\.\\d+)?W)?(?:\\d+(?:\\.\\d+)?D)?(?:T(?:\\d+(?:\\.\\d+)?H)?(?:\\d+(?:\\.\\d+)?M)?(?:\\d+(?:\\.\\d+)?S)?)?$"
                        },
                        {
                            "type": "string",
                            "pattern": "^(R\\d*\\/)?P(?:\\d+(?:\\.\\d+)?Y)?(?:\\d+(?:\\.\\d+)?M)?(?:\\d+(?:\\.\\d+)?W)?(?:\\d+(?:\\.\\d+)?D)?(?:T(?:\\d+(?:\\.\\d+)?H)?(?:\\d+(?:\\.\\d+)?M)?(?:\\d+(?:\\.\\d+)?S)?)?\\/([\\+-]?\\d{4}(?!\\d{2}\\b))((-?)((0[1-9]|1[0-2])(\\4([12]\\d|0[1-9]|3[01]))?|W([0-4]\\d|5[0-2])(-?[1-7])?|(00[1-9]|0[1-9]\\d|[12]\\d{2}|3([0-5]\\d|6[1-6])))([T\\s]((([01]\\d|2[0-3])((:?)[0-5]\\d)?|24\\:?00)([\\.,]\\d+(?!:))?)?(\\18[0-5]\\d([\\.,]\\d+)?)?([zZ]|([\\+-])([01]\\d|2[0-3]):?([0-5]\\d)?)?)?)?$"
                        },
                        {
                            "type": "null"
                        }
                    ],
                    "asOntology": {
                        "@context": "profile-schema-onto.json",
                        "prefLabel": "Temporal",
                        "referenceProperty": "dc:temporal"
                    }
                },
                
                "distribution": {
                    "title": "Distribution",
                    "description": "A container for the array of Distribution objects",
                    "anyOf": [
                        {
                            "type": "array",
                            "items": {
                                "$ref": "#/definitions/Distribution"
                            },
                            "minItems": 1,
                            "uniqueItems": true
                        },
                        {
                            "type": "null"
                        }
                    ],
                    "asOntology": {
                        "@context": "profile-schema-onto.json",
                        "prefLabel": "Distribution",
                        "referenceProperty": "dcat:distribution"
                    }
                },

                "accrualPeriodicity": {
                    "title": "Frequency",
                    "description": "Frequency with which dataset is published.",
                    "anyOf": [
                        {
                            "enum": [
                                "irregular"
                            ],
                            "valueDocumentation": {
                                "irregular": {
                                    "description": "the data is updated or republished on an irregular schedule"
                                }
                            }
                        },
                        {
                            "type": "string",
                            "pattern": "^R\\/P(?:\\d+(?:\\.\\d+)?Y)?(?:\\d+(?:\\.\\d+)?M)?(?:\\d+(?:\\.\\d+)?W)?(?:\\d+(?:\\.\\d+)?D)?(?:T(?:\\d+(?:\\.\\d+)?H)?(?:\\d+(?:\\.\\d+)?M)?(?:\\d+(?:\\.\\d+)?S)?)?$"
                        },
                        {
                            "type": "null"
                        }
                    ],
                    "asOntology": {
                        "@context": "profile-schema-onto.json",
                        "prefLabel": "Frequency",
                        "referenceProperty": "dc:accrualPeriodicity"
                    }
                },
                
                "conformsTo": {
                    "title": "Data Standard",
                    "description": "URI used to identify a standardized specification the dataset conforms to",
                    "anyOf": [
                        {
                            "type": "string",
                            "format": "uri"
                        },
                        {
                            "type": "null"
                        }
                    ],
                    "asOntology": {
                        "@context": "profile-schema-onto.json",
                        "prefLabel": "Data Standard",
                        "referenceProperty": "dc:conformsTo",
                        "owl:range": "xsd:anyURI"
                    }
                },
                
                "dataQuality": {
                    "title": "Data Quality",
                    "description": "Whether the dataset meets the agency's Information Quality Guidelines",
                    "anyOf": [
                        {
                            "type": "boolean"
                        },
                        {
                            "type": "null"
                        }
                    ],
                    "asOntology": {
                        "@context": "profile-schema-onto.json",
                        "prefLabel": "Data Quality",
                        "referenceProperty": "pod:dataQuality"
                    }
                },
                
                "describedBy": {
                    "title": "Data Dictionary",
                    "description": "URL to the data dictionary for the dataset or API.",
                    "notes": [
                        "Note that documentation other than a data dictionary can be referenced using Related Documents (references)."
                    ],
                    "anyOf": [
                        {
                            "type": "string",
                            "format": "uri"
                        },
                        {
                            "type": "null"
                        }
                    ],
                    "asOntology": {
                        "@context": "profile-schema-onto.json",
                        "prefLabel": "Data Dictionary",
                        "referenceProperty": "http://www.w3.org/2007/05/powder-s#describedby"
                    }
                },
                
                "describedByType": {
                    "title": "Data Dictionary Type",
                    "description": "The machine-readable file format (IANA Media Type or MIME Type) of the datasets's describedBy URL",
                    "anyOf": [
                        {
                            "type": "string",
                            "pattern": "^[-\\w]+/[-\\w]+(\\.[-\\w]+)*([+][-\\w]+)?$"
                        },
                        {
                            "type": "null"
                        }
                    ],
                    "asOntology": {
                        "@context": "profile-schema-onto.json",
                        "prefLabel": "Data Dictionary Type",
                        "referenceProperty": "pod:describedByType"
                    }
                },

                "isPartOf": {
                    "title": "Collection",
                    "description": "The collection of which the dataset is a subset",
                    "anyOf": [
                        {
                            "type": "string",
                            "minLength": 1
                        }
                    ]
                },
                
                "issued": {
                    "title": "Release Date",
                    "description": "Date of formal issuance of the resource",
                    "anyOf": [
                        {
                            "type": "string",
                            "pattern": "^([\\+-]?\\d{4}(?!\\d{2}\\b))((-?)((0[1-9]|1[0-2])(\\3([12]\\d|0[1-9]|3[01]))?|W([0-4]\\d|5[0-2])(-?[1-7])?|(00[1-9]|0[1-9]\\d|[12]\\d{2}|3([0-5]\\d|6[1-6])))([T\\s]((([01]\\d|2[0-3])((:?)[0-5]\\d)?|24\\:?00)([\\.,]\\d+(?!:))?)?(\\17[0-5]\\d([\\.,]\\d+)?)?([zZ]|([\\+-])([01]\\d|2[0-3]):?([0-5]\\d)?)?)?)?$"
                        },
                        {
                            "type": "null"
                        }
                    ],
                    "asOntology": {
                        "@context": "profile-schema-onto.json",
                        "prefLabel": "Release Date",
                        "referenceProperty": "dc:issued",
                        "range": "xsd:date"
                    }
                },
                
                "language": {
                    "title": "Language",
                    "description": "The primary language used in the dataset",
                    "anyOf": [
                        {
                            "type": "array",
                            "items": {
                                "type": "string",
                                "pattern": "^(((([A-Za-z]{2,3}(-([A-Za-z]{3}(-[A-Za-z]{3}){0,2}))?)|[A-Za-z]{4}|[A-Za-z]{5,8})(-([A-Za-z]{4}))?(-([A-Za-z]{2}|[0-9]{3}))?(-([A-Za-z0-9]{5,8}|[0-9][A-Za-z0-9]{3}))*(-([0-9A-WY-Za-wy-z](-[A-Za-z0-9]{2,8})+))*(-(x(-[A-Za-z0-9]{1,8})+))?)|(x(-[A-Za-z0-9]{1,8})+)|((en-GB-oed|i-ami|i-bnn|i-default|i-enochian|i-hak|i-klingon|i-lux|i-mingo|i-navajo|i-pwn|i-tao|i-tay|i-tsu|sgn-BE-FR|sgn-BE-NL|sgn-CH-DE)|(art-lojban|cel-gaulish|no-bok|no-nyn|zh-guoyu|zh-hakka|zh-min|zh-min-nan|zh-xiang)))$"
                            }
                        },
                        {
                            "type": "null"
                        }
                    ],
                    "asOntology": {
                        "@context": "profile-schema-onto.json",
                        "prefLabel": "Language",
                        "referenceProperty": "dc:language"
                    }
                },
                
                "landingPage": {
                    "title": "Homepage URL",
                    "description": "a URL to a human-friendly web page that represents the home or gateway to the resources that are part of this dataset.",
                    "anyOf": [
                        {
                            "type": "string",
                            "format": "uri"
                        },
                        {
                            "type": "null"
                        }
                    ],
                    "asOntology": {
                        "@context": "profile-schema-onto.json",
                        "prefLabel": "Homepage URL",
                        "referenceProperty": "foaf:homepage"
                    }
                },
                
                "primaryITInvestmentUII": {
                    "title": "Primary IT Investment UII",
                    "description": "The IT Unique Investment Identifier (UII) that is associated with this dataset",
                    "anyOf": [
                        {
                            "type": "string",
                            "pattern": "[0-9]{3}-[0-9]{9}"
                        },
                        {
                            "type": "null"
                        }
                    ],
                    "asOntology": {
                        "@context": "profile-schema-onto.json",
                        "prefLabel": "Primary IT Investment UII",
                        "referenceProperty": "pod:primaryITInvestmentUII"
                    }
                },
                
                "references": {
                    "title": "Related Documents",
                    "description": "Related documents such as technical information about a dataset, developer documentation, etc.",
                    "anyOf": [
                        {
                            "type": "array",
                            "items": {
                                "type": "string",
                                "format": "uri"
                            },
                            "minItems": 1,
                            "uniqueItems": true
                        },
                        {
                            "type": "null"
                        }
                    ]
                },
                
                "systemOfRecords": {
                    "title": "System of Records",
                    "description": "The URL to the System of Records Notice related to this dataset if is so designated under the Privacy Act of 1974",
                    "anyOf": [
                        {
                            "type": "string",
                            "minLength": 1
                        },
                        {
                            "type": "null"
                        }
                    ]
                },
                
                "theme": {
                    "title": "Category",
                    "description": "Main thematic category of the dataset.",
                    "notes": [
                        "Could include ISO Topic Categories (http://www.isotopicmaps.org/)"
                    ],
                    "anyOf": [
                        {
                            "type": "array",
                            "items": {
                                "type": "string",
                                "minLength": 1
                            },
                            "minItems": 1,
                            "uniqueItems": true
                        },
                        {
                            "type": "null"
                        }
                    ]
                }

            },
            "required": [ "title", "description", "keyword", "modified",
                          "publisher", "contactPoint", "identifier",
                          "bureauCode", "programCode", "accessLevel" ],
            "asOntology": {
                "@context": "profile-schema-onto.json",
                "@id": "pod:Dataset",
                "@type": "owl:Class",
                "prefLabel": "Dataset",
                "referenceClass": "dcat:Dataset"
            }
        },

        "Organization": {
            "description": "a named organization that may be part of a larger organization",
            "type": "object",
            "properties": {
                "@type": {
                    "title": "Metadata Context",
                    "description": "IRI for the JSON-LD data type. This should be org:Organization for each publisher",
                    "type": "string",
                    "enum": [ "org:Organization" ]
                },
                "name": {
                    "title": "Publisher Name",
                    "description": "The plain-text name of the organization",
                    "type": "string",
                    "minLength": 1,
                    "asOntology": {
                        "@context": "profile-schema-onto.json",
                        "referenceProperty": "skos:prefLabel"
                    }
                },
                "subOrganizationOf": {
                    "description": "A parent organizational entity",
                    "$ref": "#/definitions/Organization",
                    "asOntology": {
                        "@context": "profile-schema-onto.json",
                        "referenceProperty": "org:subOrganizationOf"
                    }
                }
            },
            "required": [ "name" ]
        },

        "ContactPoint": {
            "description": "Contact person's name and email for the asset",
            "type": "object",
            "properties": {
                "@type": {
                    "type": "string",
                    "enum": [ "vcard:Contact" ]
                },
                "fn": {
                    "title": "Contact Name",
                    "description": "full name of the contact person, role, or organization",
                    "type": "string",
                    "minLength": 1,
                    "asOntology": {
                        "@context": "profile-schema-onto.json",
                        "prefLabel": "Contact Name",
                        "referenceProperty": "vcard:fn"
                    }

                },
                "hasEmail": {
                    "title": "Email",
                    "description": "The email address of the resource contact",
                    "type": "string",
                    "pattern": "^mailto:[\\w\\_\\~\\!\\$\\&\\'\\(\\)\\*\\+\\,\\;\\=\\:.-]+@[\\w.-]+\\.[\\w.-]+?$",
                    "asOntology": {
                        "@context": "profile-schema-onto.json",
                        "prefLabel": "Contact Email",
                        "referenceProperty": "vcard:hasEmail"
                    }
                }
            },
            "required": [ "fn", "hasEmail" ],
            "asOntology": {
                "@context": "profile-schema-onto.json",
                "@id": "pod:ContactPerson",
                "@type": "owl:Class",
                "prefLabel": "Contact Name and Email",
                "referenceClass": "vcard:Contact"
            }
        },

        "ISO8601DateRange": {
            "title": "Last Update",
            "description": "a single date-time or a date-time range",
            "anyOf": [
                {
                  "type": "string",
                  "pattern": "^([\\+-]?\\d{4}(?!\\d{2}\\b))((-?)((0[1-9]|1[0-2])(\\3([12]\\d|0[1-9]|3[01]))?|W([0-4]\\d|5[0-2])(-?[1-7])?|(00[1-9]|0[1-9]\\d|[12]\\d{2}|3([0-5]\\d|6[1-6])))([T\\s]((([01]\\d|2[0-3])((:?)[0-5]\\d)?|24\\:?00)([\\.,]\\d+(?!:))?)?(\\17[0-5]\\d([\\.,]\\d+)?)?([zZ]|([\\+-])([01]\\d|2[0-3]):?([0-5]\\d)?)?)?)?$"
                },
                {
                  "type": "string",
                  "pattern": "^(R\\d*\\/)?P(?:\\d+(?:\\.\\d+)?Y)?(?:\\d+(?:\\.\\d+)?M)?(?:\\d+(?:\\.\\d+)?W)?(?:\\d+(?:\\.\\d+)?D)?(?:T(?:\\d+(?:\\.\\d+)?H)?(?:\\d+(?:\\.\\d+)?M)?(?:\\d+(?:\\.\\d+)?S)?)?$"
                },
                {
                  "type": "string",
                  "pattern": "^(R\\d*\\/)?([\\+-]?\\d{4}(?!\\d{2}\\b))((-?)((0[1-9]|1[0-2])(\\4([12]\\d|0[1-9]|3[01]))?|W([0-4]\\d|5[0-2])(-?[1-7])?|(00[1-9]|0[1-9]\\d|[12]\\d{2}|3([0-5]\\d|6[1-6])))([T\\s]((([01]\\d|2[0-3])((:?)[0-5]\\d)?|24\\:?00)([\\.,]\\d+(?!:))?)?(\\18[0-5]\\d([\\.,]\\d+)?)?([zZ]|([\\+-])([01]\\d|2[0-3]):?([0-5]\\d)?)?)?)?(\\/)P(?:\\d+(?:\\.\\d+)?Y)?(?:\\d+(?:\\.\\d+)?M)?(?:\\d+(?:\\.\\d+)?W)?(?:\\d+(?:\\.\\d+)?D)?(?:T(?:\\d+(?:\\.\\d+)?H)?(?:\\d+(?:\\.\\d+)?M)?(?:\\d+(?:\\.\\d+)?S)?)?$"
                }
            ]
        },

        "Distribution": {
            "description": "a description of an accessible view or component of a dataset",
            "notes": [
            ],
            "type": "object",
            "properties": {
                "@type": {
                    "title": "Metadata Context",
                    "description": "IRI for the JSON-LD data type. This should be dcat:Distribution for each Distribution",
                    "enum": [
                        "dcat:Distribution"
                    ]
                },
                
                "accessURL": {
                    "title": "Access URL",
                    "description": "URL providing indirect access to a dataset",
                    "anyOf": [
                        {
                            "type": "string",
                            "format": "uri"
                        },
                        {
                            "type": "null"
                        }
                    ],
                    "asOntology": {
                        "@context": "profile-schema-onto.json",
                        "prefLabel": "Access URL",
                        "referenceProperty": "dcat:accessURL",
                        "range": "xsd:anyURI"
                    }
                },

                "conformsTo": {
                    "title": "Data Standard",
                    "description": "URL providing indirect access to a dataset",
                    "anyOf": [
                        {
                            "type": "string",
                            "format": "uri"
                        },
                        {
                            "type": "null"
                        }
                    ],
                    "asOntology": {
                        "@context": "profile-schema-onto.json",
                        "prefLabel": "Data Standard",
                        "referenceProperty": "dc:conformsTo",
                        "range": "xsd:anyURI"
                    }
                },

                "describedBy": {
                    "title": "Data Dictionary",
                    "description": "URL to the data dictionary for the distribution found at the downloadURL",
                    "anyOf": [
                        {
                            "type": "string",
                            "format": "uri"
                        },
                        {
                            "type": "null"
                        }
                    ],
                    "asOntology": {
                        "@context": "profile-schema-onto.json",
                        "prefLabel": "Data Dictionary",
                        "referenceProperty": "http://www.w3.org/2007/05/powder-s#describedby"
                    }
                },

                "describedByType": {
                    "title": "Data Dictionary Type",
                    "description": "The machine-readable file format (IANA Media Type or MIME Type) of the distributionâ€™s describedBy URL",
                    "anyOf": [
                        {
                            "pattern": "^[-\\w]+/[-\\w]+(\\.[-\\w]+)*([+][-\\w]+)?$",
                            "type": "string"
                        },
                        {
                            "type": "null"
                        }
                    ],
                    "asOntology": {
                        "@context": "profile-schema-onto.json",
                        "prefLabel": "Data Dictionary Type",
                        "referenceProperty": "pod:describedByType"
                    }
                },

                "description": {
                    "title": "Description",
                    "description": "Human-readable description of the distribution",
                    "anyOf": [
                        {
                            "type": "string",
                            "minLength": 1
                        },
                        {
                            "type": "null"
                        }
                    ],
                    "asOntology": {
                        "@context": "profile-schema-onto.json",
                        "prefLabel": "Description",
                        "referenceProperty": "dc:description"
                    }
                },

                "downloadURL": {
                    "title": "Download URL",
                    "description": "URL providing direct access to a downloadable file of a dataset",
                    "type": "string",
                    "format": "uri",
                    "asOntology": {
                        "@context": "profile-schema-onto.json",
                        "prefLabel": "Download URL",
                        "referenceProperty": "dcat:downloadURL",
                        "range": "xsd:anyURI"
                    }
                },

                "format": {
                    "title": "Format",
                    "description": "A human-readable description of the file format of a distribution",
                    "anyOf": [
                        {
                            "type": "string",
                            "minLength": 1
                        },
                        {
                            "type": "null"
                        }
                    ],
                    "asOntology": {
                        "@context": "profile-schema-onto.json",
                        "prefLabel": "Format",
                        "referenceProperty": "dc:format"
                    }
                },

                "mediaType": {
                    "title": "Media Type",
                    "description": "The machine-readable file format (IANA Media Type or MIME Type) of the distributionâ€™s downloadURL",
                    "anyOf": [
                        {
                            "pattern": "^[-\\w]+/[-\\w]+(\\.[-\\w]+)*([+][-\\w]+)?$",
                            "type": "string"
                        },
                        {
                            "type": "null"
                        }
                    ],
                    "asOntology": {
                        "@context": "profile-schema-onto.json",
                        "prefLabel": "Media Type",
                        "referenceProperty": "dcat:mediaType"
                    }
                },
                
                "title": {
                    "title": "Title",
                    "description": "Human-readable name of the distribution",
                    "anyOf": [
                        {
                            "type": "string",
                            "minLength": 1
                        },
                        {
                            "type": "null"
                        }
                    ],
                    "asOntology": {
                        "@context": "profile-schema-onto.json",
                        "prefLabel": "Title",
                        "referenceProperty": "dc:title"
                    }
                }
            },
            
            "dependencies": {
                "downloadURL": {
                    "properties": {
                        "mediaType": {
                            "type": "string",
                            "pattern": "^[-\\w]+/[-\\w]+(\\.[-\\w]+)*([+][-\\w]+)?$"
                        }
                    },
                    "required": [
                        "mediaType"
                    ]
                }
            },
            
            "asOntology": {
                "@context": "profile-schema-onto.json",
                "@id": "dcat:Dataset",
                "@type": "owl:Class",
                "prefLabel": "Dataset",
                "referenceClass": "dcat:Distribution"
            }
        }
    }
}<|MERGE_RESOLUTION|>--- conflicted
+++ resolved
@@ -1,10 +1,6 @@
 {
     "$schema": "http://json-schema.org/draft-04/schema#",
-<<<<<<< HEAD
-    "$extensionSchemas": ["https://www.nist.gov/od/dm/enhanced-json-schema/v0.1#"],
-=======
     "$extensionSchemas": ["https://data.nist.gov/od/dm/enhanced-json-schema/v0.1#"],
->>>>>>> 5c6ff8cb
     "id": "https://data.nist.gov/od/dm/pod-schema/v1.1#",
     "title": "US Project Open Data Schema as Extended JSON Schema",
     "description": "This JSON Schema expresses the POD schema (v1.1) so that instances can be validated via a JSON Schema validater",
