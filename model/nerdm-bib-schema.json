{
    "$schema": "http://json-schema.org/draft-04/schema#",
<<<<<<< HEAD
    "$extensionSchemas": ["https://www.nist.gov/od/dm/enhanced-json-schema/v0.1#"],
    "id": "https://data.nist.gov/od/dm/nerdm-schema/bib/v0.6#",
=======
    "$extensionSchemas": ["https://data.nist.gov/od/dm/enhanced-json-schema/v0.1#"],
    "id": "https://data.nist.gov/od/dm/nerdm-schema/bib/v0.7#",
>>>>>>> 5c6ff8cb
    "rev": "wd1",
    "title": "The NERDm extension metadata for bibliographic information",
    "description": "This schema extends NERDm's BibliographicReference to provide more specific ways to describe scholory references.",
    "definitions": {

        "DCiteRefType": {
            "description": "a bibliographical reference type with a defined set of values that are drawn from the DataCite Metadata Schema's relationType",
            "notes": [
                "The values are defined to be identical to (or more specific than) the corresponding terms in the DataCite Metadata Schema",
                "The subset of defined here are those that are considered most applicable to data resources provided by the NIST Public Data Repository (PDR) and for which the PDR may recognize and provide special handling for."
            ],
            "type": "string",
            "enum": [ "IsDocumentedBy", "IsSupplementTo", "IsSupplementedBy",
                      "IsCitedBy", "Cites", "IsReviewedBy",
                      "IsReferencedBy", "References",
                      "IsSourceOf", "IsDerivedFrom",
                      "IsNewVersionOf", "IsPreviousVersionOf" ],
            "valueDocumentation": {
                "IsDocumentedBy": {
                    "description": "The referenced document provides documentation of this resource.",
                    "notes": [
                        "This type should be applied to the reference that provides the best, most complete, or otherwise most preferred description of how the data in this resource was created.",
                        "This resource is expected to be or include a human-readable document."
                    ]
                },
                "IsSupplementTo": {
                    "description": "The referenced document is a supplement to this resource.",
                    "notes": [
                        "A supplement typically refers to data that is closely associated with a journal article that serves as the primary description of how the data was taken and what results were extracted from them.",
                        "This resource is expected to be or include a human-readable document.",
                        "The resource is usually considered the primary reference for this data resource"
                    ]
                },
                "IsSupplementedBy": {
                    "description": "The referenced document (or dataset) is a supplement to this resource.",
                    "notes": [
                        "This can be applied to refer to other datasets that may have resulted from the same experimental/observational activity but which might be considered less central of useful to other, e.g. calibration data."
                    ]
                },
                "IsCitedBy": {
                    "description": "The referenced document cites the resource in some way.",
                    "notes": [
                        "This relationship indicates is lighter than IsReferenceBy: the referenced document may discuss this resource without drawing on and using data or information from this resource."
                    ]
                },
                "Cites": {
                    "description": "This resource cites the referenced document.",
                    "notes": [
                        "Human readable descriptions can refer to this type of resource via its label, e.g. '...previous research [Smith98; Jones10]...'",
                        "Like IsCitedBy, the relationship indicated is lighter than References: this resource makes reference to the referenced resource in discussion without necessarily drawing on and using data or information from that resource."
                    ]
                },
                "IsReviewedBy": {
                    "description": "The referenced document reviews this resource.",
                    "notes": [
                        "This is a lighter relationship than the resource property, describedBy; the latter refers to a document that is the primary, detailed description and/or analysis of this resource"
                    ]
                },
                "IsReferencedBy": {
                    "description": "The resource is used as a source of information by the referenced document.",
                    "notes": [
                    ]
                },
                "References": {
                    "description": "The referenced document is used as a source of information by the resource.",
                    "notes": [
                        "This type is provided as a general purpose reference to documents or data that are indirectly relate to this one",
                        "This type is recommend for references provided for citations in the textual description (e.g. the description property) of this resource."
                    ]
                },
                "IsSourceOf": {
                    "description": "The resource is the source of upon which the referenced resource is based.",
                    "notes": [
                        "In other words, the referenced document is derived from the resource.",
                        "This is a stronger relationship than 'References'"
                    ]
                },
                "IsDerivedFrom": {
                    "description": "The referenced document is the source upon which the resource is based.",
                    "notes": [
                        "In other words, the resource is derived from the referenced document.",
                        "This is a stronger relationship than 'IsReferencedBy'"
                    ]
                },
                "IsNewVersionOf": {
                    "description": "The referenced resource is a previous version of this resource.",
                    "notes": [
                        "This usually means that the referenced resource is deprecated by this one."
                    ]
                },
                "IsPreviousVersionOf": {
                    "description": "The referenced resource is a newer version of this resource.",
                    "notes": [
                        "This usually means that the referenced resource deprecates this one."
                    ]
                },
                "IsVariantOf": {
                    "description": "The referenced resource contains the content of this resource in a different form.",
                    "notes": [
                        "As an example, the referenced resource may be based on the same raw data but calibrated differently."
                    ]
                }
            }
        },

        "DCiteReference": {
            "description": "a bibliographical reference with a controlled vocabulary for its reference type (refType)",
            "notes": [
                "Note that some refType values are specifically for references of type npg:Document:  'isDocumentedBy', 'isReviewedBy'; 'isSupplementTo' typically labels a reference of type npg:Document",
                "Use 'isSupplementTo' or 'isDocumentedBy' to indicate documents that provide the most comprehensive explanation of the contents of the resource.  'isSupplementTo' is preferred when the document presents results drawn from the data.  List these documents in order of importance (as the first one will be exported as the 'describedBy' document when converted to the POD schema).",
                "It is recommended that such multiple classifications of the same reference should be avoided."
            ],
            "allOf": [
<<<<<<< HEAD
                { "$ref": "https://data.nist.gov/od/dm/nerdm-schema/v0.6#/definitions/BibliographicReference" },
=======
                { "$ref": "https://data.nist.gov/od/dm/nerdm-schema/v0.7#/definitions/BibliographicReference" },
>>>>>>> 5c6ff8cb
                {
                    "properties": {
                        "refType": {
                            "description": "a term indicating the nature of the relationship between this resource and the one being referenced",
                            "notes": [
                                "Note that with this term, the subject of relationship is the resource described by this NERDm record and the object is the referenced resource given by the @id property in this node.  Although this violates the JSON-LD semantics that properties in this node should describe what's given with the local @id--the referenced resource, in this case--it is more consistant with their use in the DataCite schema."
                            ],
                            "$ref": "#/definitions/DCiteRefType"
                        }
                    },
                    "required": [ "refType" ]
                }
            ]
        }
    }
}<|MERGE_RESOLUTION|>--- conflicted
+++ resolved
@@ -1,12 +1,7 @@
 {
     "$schema": "http://json-schema.org/draft-04/schema#",
-<<<<<<< HEAD
-    "$extensionSchemas": ["https://www.nist.gov/od/dm/enhanced-json-schema/v0.1#"],
-    "id": "https://data.nist.gov/od/dm/nerdm-schema/bib/v0.6#",
-=======
     "$extensionSchemas": ["https://data.nist.gov/od/dm/enhanced-json-schema/v0.1#"],
     "id": "https://data.nist.gov/od/dm/nerdm-schema/bib/v0.7#",
->>>>>>> 5c6ff8cb
     "rev": "wd1",
     "title": "The NERDm extension metadata for bibliographic information",
     "description": "This schema extends NERDm's BibliographicReference to provide more specific ways to describe scholory references.",
@@ -120,11 +115,7 @@
                 "It is recommended that such multiple classifications of the same reference should be avoided."
             ],
             "allOf": [
-<<<<<<< HEAD
-                { "$ref": "https://data.nist.gov/od/dm/nerdm-schema/v0.6#/definitions/BibliographicReference" },
-=======
                 { "$ref": "https://data.nist.gov/od/dm/nerdm-schema/v0.7#/definitions/BibliographicReference" },
->>>>>>> 5c6ff8cb
                 {
                     "properties": {
                         "refType": {
