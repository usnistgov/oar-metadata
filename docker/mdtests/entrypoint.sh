#! /bin/bash
#
mongod_ctl=/usr/local/bin/mongod_ctl.sh
[ "$1" = "" ] && exec /bin/bash

case "$1" in
    shell)
        exec /bin/bash
        ;;
    testall|testshell)
        [ -x $mongo_ctl ] && $mongod_ctl start && sleep 1
        exec /usr/local/bin/gosu developer /usr/local/bin/mdtests.sh $@
        ;;
    *)
<<<<<<< HEAD
        echo Unknown command: $1
        echo Available commands:  testall install testshell shell
        exit 100
=======
        exec /usr/local/bin/gosu developer /usr/local/bin/mdtests.sh $@
>>>>>>> 865e9f8c
        ;;
esac
<|MERGE_RESOLUTION|>--- conflicted
+++ resolved
@@ -12,12 +12,6 @@
         exec /usr/local/bin/gosu developer /usr/local/bin/mdtests.sh $@
         ;;
     *)
-<<<<<<< HEAD
-        echo Unknown command: $1
-        echo Available commands:  testall install testshell shell
-        exit 100
-=======
         exec /usr/local/bin/gosu developer /usr/local/bin/mdtests.sh $@
->>>>>>> 865e9f8c
         ;;
 esac
