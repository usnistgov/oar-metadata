--- conflicted
+++ resolved
@@ -10,18 +10,12 @@
    "https://github.com/tianon/gosu/releases/download/$GOSU_VERSION/gosu-$arch"; \
     wget -O /usr/local/bin/gosu.asc \
 "https://github.com/tianon/gosu/releases/download/$GOSU_VERSION/gosu-$arch.asc";\
-<<<<<<< HEAD
-    verify-asc.sh /usr/local/bin/gosu /usr/local/bin/gosu.asc \
-                  B42F6819007F00F88E364FD4036A9C25BF357DD4; \
-    rm /usr/local/bin/gosu.asc; \
-=======
     export GNUPGHOME="$(mktemp -d)"; \
     echo "disable-ipv6" >> "$GNUPGHOME/dirmngr.conf"; \
     gpg --batch --keyserver hkps://keys.openpgp.org \
         --recv-keys B42F6819007F00F88E364FD4036A9C25BF357DD4; \
     gpg --batch --verify /usr/local/bin/gosu.asc /usr/local/bin/gosu; \
     rm -r /usr/local/bin/gosu.asc; \
->>>>>>> 5c6ff8cb
     chmod +x /usr/local/bin/gosu; \
     gosu nobody true
 
