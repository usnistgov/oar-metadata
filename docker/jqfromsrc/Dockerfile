--- conflicted
+++ resolved
@@ -11,12 +11,8 @@
     git checkout a9f97e9e61a910a374a5d768244e8ad63f407d3e && \
     git submodule update --init && \
     autoreconf -fi && \
-<<<<<<< HEAD
-    ./configure --with-oniguruma=builtin --disable-docs && \
-=======
     (cd docs && pipenv install) && \
     ./configure --with-oniguruma=builtin && \
->>>>>>> 5c6ff8cb
     make -j8 && \
     make check-TESTS && \
     make install
