FROM oar-metadata/jq:latest

RUN apt-get update && apt-get install -y python python-pip python-dev unzip \
                                         uwsgi uwsgi-plugin-python python-yaml
<<<<<<< HEAD
RUN pip install json-spec jsonmerge==1.3.0 jsonschema requests pynoid pytest \
                filelock crossrefapi
=======
RUN pip install setuptools --upgrade
RUN pip install json-spec jsonmerge==1.3.0 jsonschema requests pynoid pytest filelock 
>>>>>>> 90411200

WORKDIR /root

RUN curl -L -o ejsonschema.zip \
    https://github.com/usnistgov/ejsonschema/archive/master.zip && \
    unzip ejsonschema.zip && \
    cd ejsonschema-master && \
    python setup.py install

CMD ["bash"]
<|MERGE_RESOLUTION|>--- conflicted
+++ resolved
@@ -2,13 +2,9 @@
 
 RUN apt-get update && apt-get install -y python python-pip python-dev unzip \
                                          uwsgi uwsgi-plugin-python python-yaml
-<<<<<<< HEAD
+RUN pip install setuptools --upgrade
 RUN pip install json-spec jsonmerge==1.3.0 jsonschema requests pynoid pytest \
                 filelock crossrefapi
-=======
-RUN pip install setuptools --upgrade
-RUN pip install json-spec jsonmerge==1.3.0 jsonschema requests pynoid pytest filelock 
->>>>>>> 90411200
 
 WORKDIR /root
 
